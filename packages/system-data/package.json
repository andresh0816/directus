{
	"name": "@directus/system-data",
<<<<<<< HEAD
	"version": "2.0.0-rc.1",
=======
	"version": "1.1.1",
>>>>>>> e5ba369c
	"description": "Definitions and types for Directus system collections",
	"homepage": "https://directus.io",
	"repository": {
		"type": "git",
		"url": "https://github.com/directus/directus.git",
		"directory": "packages/system-data"
	},
	"funding": "https://github.com/directus/directus?sponsor=1",
	"license": "MIT",
	"author": "Tim de Heiden <tim@directus.io>",
	"type": "module",
	"exports": {
		".": {
			"import": "./dist/index.js",
			"require": "./dist/index.cjs"
		},
		"./package.json": "./package.json"
	},
	"main": "dist/index.js",
	"files": [
		"dist"
	],
	"scripts": {
		"build": "NODE_ENV=production tsup",
		"dev": "NODE_ENV=development tsup"
	},
	"devDependencies": {
		"@directus/tsconfig": "workspace:*",
		"esbuild": "0.20.2",
		"esbuild-yaml": "1.1.1",
		"tsup": "8.2.2",
		"typescript": "5.4.5"
	}
}<|MERGE_RESOLUTION|>--- conflicted
+++ resolved
@@ -1,10 +1,6 @@
 {
 	"name": "@directus/system-data",
-<<<<<<< HEAD
-	"version": "2.0.0-rc.1",
-=======
 	"version": "1.1.1",
->>>>>>> e5ba369c
 	"description": "Definitions and types for Directus system collections",
 	"homepage": "https://directus.io",
 	"repository": {
