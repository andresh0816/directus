{
	"name": "@directus/validation",
<<<<<<< HEAD
	"version": "0.0.19-rc.0",
=======
	"version": "0.0.19",
>>>>>>> e5ba369c
	"type": "module",
	"sideEffects": false,
	"scripts": {
		"build": "tsup src/index.ts --format=esm --dts",
		"dev": "tsup src/index.ts --format=esm --dts --watch",
		"test": "vitest --watch=false"
	},
	"description": "Utils to help with validation",
	"repository": {
		"type": "git",
		"url": "https://github.com/directus/directus.git",
		"directory": "packages/validation"
	},
	"funding": "https://github.com/directus/directus?sponsor=1",
	"license": "MIT",
	"author": "Rijk van Zanten <rijkvanzanten@me.com>",
	"exports": {
		".": "./dist/index.js",
		"./package.json": "./package.json"
	},
	"main": "dist/index.js",
	"files": [
		"dist"
	],
	"devDependencies": {
		"@directus/tsconfig": "workspace:*",
		"@directus/types": "workspace:*",
		"@vitest/coverage-v8": "1.5.3",
		"tsup": "8.2.2",
		"typescript": "5.4.5",
		"vitest": "1.5.3"
	},
	"dependencies": {
		"@directus/errors": "workspace:*",
		"@directus/utils": "workspace:*",
		"joi": "17.13.3"
	}
}<|MERGE_RESOLUTION|>--- conflicted
+++ resolved
@@ -1,10 +1,6 @@
 {
 	"name": "@directus/validation",
-<<<<<<< HEAD
-	"version": "0.0.19-rc.0",
-=======
 	"version": "0.0.19",
->>>>>>> e5ba369c
 	"type": "module",
 	"sideEffects": false,
 	"scripts": {
